--- conflicted
+++ resolved
@@ -39,14 +39,8 @@
     get_parallel_weight)
 from vllm.model_executor.parallel_utils.parallel_state import (
     get_tensor_model_parallel_rank, get_tensor_model_parallel_world_size)
-<<<<<<< HEAD
-from vllm.model_executor.parallel_utils.tensor_parallel import (
+from vllm.model_executor.parallel_utils.layers import (
     VocabParallelEmbedding)
-=======
-from vllm.model_executor.parallel_utils.layers import (VocabParallelEmbedding,
-                                                       ColumnParallelLinear,
-                                                       RowParallelLinear)
->>>>>>> 09ff7f10
 from vllm.sequence import SamplerOutput
 
 KVCache = Tuple[torch.Tensor, torch.Tensor]
@@ -67,33 +61,16 @@
         self.head_dim = self.hidden_size // total_num_heads
         self.scale = self.head_dim**-0.5
 
-<<<<<<< HEAD
         self.c_attn = ParallelLinear.column(self.hidden_size,
                                             3 * self.hidden_size,
                                             bias=True,
                                             gather_output=False,
-                                            perform_initialization=False,
                                             quant_config=quant_config)
         self.c_proj = ParallelLinear.row(self.hidden_size,
                                          self.hidden_size,
                                          bias=True,
                                          input_is_parallel=True,
-                                         perform_initialization=False,
                                          quant_config=quant_config)
-=======
-        self.c_attn = ColumnParallelLinear(
-            self.hidden_size,
-            3 * self.hidden_size,
-            bias=True,
-            gather_output=False,
-        )
-        self.c_proj = RowParallelLinear(
-            self.hidden_size,
-            self.hidden_size,
-            bias=True,
-            input_is_parallel=True,
-        )
->>>>>>> 09ff7f10
         self.attn = PagedAttention(self.num_heads,
                                    self.head_dim,
                                    scale=self.scale)
@@ -124,33 +101,16 @@
     ):
         super().__init__()
         hidden_size = config.hidden_size
-<<<<<<< HEAD
         self.c_fc = ParallelLinear.column(hidden_size,
                                           intermediate_size,
                                           bias=True,
                                           gather_output=False,
-                                          perform_initialization=False,
                                           quant_config=quant_config)
         self.c_proj = ParallelLinear.row(intermediate_size,
                                          hidden_size,
                                          bias=True,
                                          input_is_parallel=True,
-                                         perform_initialization=False,
                                          quant_config=quant_config)
-=======
-        self.c_fc = ColumnParallelLinear(
-            hidden_size,
-            intermediate_size,
-            bias=True,
-            gather_output=False,
-        )
-        self.c_proj = RowParallelLinear(
-            intermediate_size,
-            hidden_size,
-            bias=True,
-            input_is_parallel=True,
-        )
->>>>>>> 09ff7f10
         self.act = get_act_fn(config.activation_function)
 
     def forward(self, hidden_states: torch.Tensor) -> torch.Tensor:
