--- conflicted
+++ resolved
@@ -2,12 +2,8 @@
 /.venv
 /build
 dist
-<<<<<<< HEAD
 # Ignore deploy_docker
 deploy_docker/
-Dockerfile*
-vllm/*.so
-=======
 vllm/*.so
 
 # Byte-compiled / optimized / DLL files
@@ -37,5 +33,4 @@
 *.egg-info/
 .installed.cfg
 *.egg
-MANIFEST
->>>>>>> 816626c0
+MANIFEST